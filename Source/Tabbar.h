/*
 // Copyright (c) 2021-2022 Timothy Schoen
 // For information on usage and redistribution, and for a DISCLAIMER OF ALL
 // WARRANTIES, see the file, "LICENSE.txt," in this distribution.
*/

#pragma once

<<<<<<< HEAD
#include <JuceHeader.h>

// Special viewport that shows scrollbars on top of content instead of next to it
struct InsetViewport : public Viewport {
    struct ViewportPositioner : public Component::Positioner {
        ViewportPositioner(Viewport& comp)
            : Component::Positioner(comp)
            , inset(comp.getScrollBarThickness())
        {
        }

        void applyNewBounds(Rectangle<int> const& newBounds) override
        {
            auto& component = getComponent();
            if (newBounds != component.getBounds()) {
                component.setBounds(newBounds.withTrimmedRight(-inset).withTrimmedBottom(-inset));
            }
        }
=======
#include "Utility/GlobalMouseListener.h"
>>>>>>> 45562fdf


class WelcomePanel : public Component {

    class WelcomeButton : public Component {
        String iconText;
        String topText;
        String bottomText;

    public:
        std::function<void(void)> onClick = []() {};

        WelcomeButton(String icon, String mainText, String subText)
            : iconText(icon)
            , topText(mainText)
            , bottomText(subText)
        {
            setInterceptsMouseClicks(true, false);
            setAlwaysOnTop(true);
        }

        void paint(Graphics& g)
        {
            auto colour = findColour(PlugDataColour::panelTextColourId);
            if (isMouseOver()) {
                g.setColour(findColour(PlugDataColour::panelActiveBackgroundColourId));
                g.fillRoundedRectangle(1, 1, getWidth() - 2, getHeight() - 2, 6.0f);
                colour = findColour(PlugDataColour::panelActiveTextColourId);
            }

            PlugDataLook::drawIcon(g, iconText, 20, 5, 40, colour, 24, false);
            PlugDataLook::drawText(g, topText, 60, 7, getWidth() - 60, 20, colour, 16);
            PlugDataLook::drawStyledText(g, bottomText, 60, 25, getWidth() - 60, 16, colour, Thin, 14);
        }

        void mouseUp(MouseEvent const& e)
        {
            onClick();
        }

        void mouseEnter(MouseEvent const& e)
        {
            repaint();
        }

        void mouseExit(MouseEvent const& e)
        {
            repaint();
        }
    };

public:
    WelcomePanel()
    {
        newButton = std::make_unique<WelcomeButton>(Icons::New, "New patch", "Create a new empty patch");
        openButton = std::make_unique<WelcomeButton>(Icons::Open, "Open patch...", "Open a saved patch");

        addAndMakeVisible(newButton.get());
        addAndMakeVisible(openButton.get());
    }

    void resized() override
    {
        newButton->setBounds(getLocalBounds().withSizeKeepingCentre(275, 50).translated(15, -30));
        openButton->setBounds(getLocalBounds().withSizeKeepingCentre(275, 50).translated(15, 30));
    }

    void paint(Graphics& g) override
    {
        auto styles = Font(32).getAvailableStyles();

        g.fillAll(findColour(PlugDataColour::panelBackgroundColourId));

        PlugDataLook::drawStyledText(g, "No Patch Open", 0, getHeight() / 2 - 150, getWidth(), 40, findColour(PlugDataColour::panelTextColourId), Bold, 32, Justification::centred);

        PlugDataLook::drawStyledText(g, "Open a file to begin patching", 0, getHeight() / 2 - 120, getWidth(), 40, findColour(PlugDataColour::panelTextColourId), Thin, 23, Justification::centred);
    }

    std::unique_ptr<WelcomeButton> newButton;
    std::unique_ptr<WelcomeButton> openButton;
};

class TabComponent : public TabbedComponent {

    TextButton newButton = TextButton(Icons::Add);
    WelcomePanel welcomePanel;

public:
    std::function<void(int)> onTabChange = [](int) {};
    std::function<void()> newTab = []() {};
    std::function<void()> openProject = []() {};
    std::function<void(int tabIndex, String const& tabName)> rightClick = [](int tabIndex, String const& tabName) {};

    TabComponent()
        : TabbedComponent(TabbedButtonBar::TabsAtTop)
    {
        addAndMakeVisible(newButton);
        newButton.getProperties().set("FontScale", 0.4f);
        newButton.getProperties().set("Style", "Icon");
        newButton.onClick = [this]() {
            newTab();
        };

        addAndMakeVisible(welcomePanel);

        welcomePanel.newButton->onClick = [this]() {
            newTab();
        };

        welcomePanel.openButton->onClick = [this]() {
            openProject();
        };

        setVisible(false);
        setTabBarDepth(0);
        tabs.get()->addMouseListener(this, true);
    }

    void currentTabChanged(int newCurrentTabIndex, String const& newCurrentTabName) override
    {
        if (getNumTabs() == 0) {
            setTabBarDepth(0);
            getTabbedButtonBar().setVisible(false);
            welcomePanel.setVisible(true);
        } else {
            getTabbedButtonBar().setVisible(true);
            welcomePanel.setVisible(false);
            setTabBarDepth(26);
            onTabChange(newCurrentTabIndex);
        }
    }

    void resized() override
    {
        int depth = getTabBarDepth();
        auto content = getLocalBounds();

        welcomePanel.setBounds(content);
        newButton.setBounds(0, 0, depth, depth);

        auto tabBounds = content.removeFromTop(depth).withTrimmedLeft(depth);
        tabs->setBounds(tabBounds);

        for (int c = 0; c < getNumTabs(); c++) {
            if (auto* comp = getTabContentComponent(c)) {
                if (auto* positioner = comp->getPositioner()) {
                    positioner->applyNewBounds(content);
                } else {
                    comp->setBounds(content);
                }
            }
        }
    }

    void paint(Graphics& g) override
    {
        g.setColour(findColour(PlugDataColour::tabBackgroundColourId));
        g.fillRect(getLocalBounds().removeFromTop(26));
    }

    void paintOverChildren(Graphics& g) override
    {
        g.setColour(findColour(PlugDataColour::outlineColourId));
        g.drawLine(0, getTabBarDepth(), getWidth(), getTabBarDepth());

        g.drawLine(Line<float>(getTabBarDepth() - 0.5f, 0, getTabBarDepth() - 0.5f, getTabBarDepth()), 1.0f);

        g.drawLine(0, 0, getWidth(), 0);
        g.drawLine(0, 0, 0, getBottom());
    }

    virtual void popupMenuClickOnTab(int tabIndex, String const& tabName) override
    {
        rightClick(tabIndex, tabName);
    }

    void mouseDown(MouseEvent const& e) override
    {
        currentTabIndex = getCurrentTabIndex();
        tabWidth = tabs->getWidth() / getNumTabs();
    }

    void mouseDrag(MouseEvent const& e) override
    {
        // Drag tabs to move their index
        int const dragPosition = e.getEventRelativeTo(tabs.get()).x;
        int const newTabIndex = (dragPosition < currentTabIndex * tabWidth) ? currentTabIndex - 1
            : (dragPosition >= (currentTabIndex + 1) * tabWidth)            ? currentTabIndex + 1
                                                                            : currentTabIndex;

        if (newTabIndex != currentTabIndex && newTabIndex >= 0 && newTabIndex < getNumTabs()) {
            moveTab(currentTabIndex, newTabIndex, true);
            currentTabIndex = newTabIndex;
        }
    }

private:
    int currentTabIndex;
    int tabWidth;
};
<|MERGE_RESOLUTION|>--- conflicted
+++ resolved
@@ -1,230 +1,209 @@
-/*
- // Copyright (c) 2021-2022 Timothy Schoen
- // For information on usage and redistribution, and for a DISCLAIMER OF ALL
- // WARRANTIES, see the file, "LICENSE.txt," in this distribution.
-*/
-
-#pragma once
-
-<<<<<<< HEAD
-#include <JuceHeader.h>
-
-// Special viewport that shows scrollbars on top of content instead of next to it
-struct InsetViewport : public Viewport {
-    struct ViewportPositioner : public Component::Positioner {
-        ViewportPositioner(Viewport& comp)
-            : Component::Positioner(comp)
-            , inset(comp.getScrollBarThickness())
-        {
-        }
-
-        void applyNewBounds(Rectangle<int> const& newBounds) override
-        {
-            auto& component = getComponent();
-            if (newBounds != component.getBounds()) {
-                component.setBounds(newBounds.withTrimmedRight(-inset).withTrimmedBottom(-inset));
-            }
-        }
-=======
-#include "Utility/GlobalMouseListener.h"
->>>>>>> 45562fdf
-
-
-class WelcomePanel : public Component {
-
-    class WelcomeButton : public Component {
-        String iconText;
-        String topText;
-        String bottomText;
-
-    public:
-        std::function<void(void)> onClick = []() {};
-
-        WelcomeButton(String icon, String mainText, String subText)
-            : iconText(icon)
-            , topText(mainText)
-            , bottomText(subText)
-        {
-            setInterceptsMouseClicks(true, false);
-            setAlwaysOnTop(true);
-        }
-
-        void paint(Graphics& g)
-        {
-            auto colour = findColour(PlugDataColour::panelTextColourId);
-            if (isMouseOver()) {
-                g.setColour(findColour(PlugDataColour::panelActiveBackgroundColourId));
-                g.fillRoundedRectangle(1, 1, getWidth() - 2, getHeight() - 2, 6.0f);
-                colour = findColour(PlugDataColour::panelActiveTextColourId);
-            }
-
-            PlugDataLook::drawIcon(g, iconText, 20, 5, 40, colour, 24, false);
-            PlugDataLook::drawText(g, topText, 60, 7, getWidth() - 60, 20, colour, 16);
-            PlugDataLook::drawStyledText(g, bottomText, 60, 25, getWidth() - 60, 16, colour, Thin, 14);
-        }
-
-        void mouseUp(MouseEvent const& e)
-        {
-            onClick();
-        }
-
-        void mouseEnter(MouseEvent const& e)
-        {
-            repaint();
-        }
-
-        void mouseExit(MouseEvent const& e)
-        {
-            repaint();
-        }
-    };
-
-public:
-    WelcomePanel()
-    {
-        newButton = std::make_unique<WelcomeButton>(Icons::New, "New patch", "Create a new empty patch");
-        openButton = std::make_unique<WelcomeButton>(Icons::Open, "Open patch...", "Open a saved patch");
-
-        addAndMakeVisible(newButton.get());
-        addAndMakeVisible(openButton.get());
-    }
-
-    void resized() override
-    {
-        newButton->setBounds(getLocalBounds().withSizeKeepingCentre(275, 50).translated(15, -30));
-        openButton->setBounds(getLocalBounds().withSizeKeepingCentre(275, 50).translated(15, 30));
-    }
-
-    void paint(Graphics& g) override
-    {
-        auto styles = Font(32).getAvailableStyles();
-
-        g.fillAll(findColour(PlugDataColour::panelBackgroundColourId));
-
-        PlugDataLook::drawStyledText(g, "No Patch Open", 0, getHeight() / 2 - 150, getWidth(), 40, findColour(PlugDataColour::panelTextColourId), Bold, 32, Justification::centred);
-
-        PlugDataLook::drawStyledText(g, "Open a file to begin patching", 0, getHeight() / 2 - 120, getWidth(), 40, findColour(PlugDataColour::panelTextColourId), Thin, 23, Justification::centred);
-    }
-
-    std::unique_ptr<WelcomeButton> newButton;
-    std::unique_ptr<WelcomeButton> openButton;
-};
-
-class TabComponent : public TabbedComponent {
-
-    TextButton newButton = TextButton(Icons::Add);
-    WelcomePanel welcomePanel;
-
-public:
-    std::function<void(int)> onTabChange = [](int) {};
-    std::function<void()> newTab = []() {};
-    std::function<void()> openProject = []() {};
-    std::function<void(int tabIndex, String const& tabName)> rightClick = [](int tabIndex, String const& tabName) {};
-
-    TabComponent()
-        : TabbedComponent(TabbedButtonBar::TabsAtTop)
-    {
-        addAndMakeVisible(newButton);
-        newButton.getProperties().set("FontScale", 0.4f);
-        newButton.getProperties().set("Style", "Icon");
-        newButton.onClick = [this]() {
-            newTab();
-        };
-
-        addAndMakeVisible(welcomePanel);
-
-        welcomePanel.newButton->onClick = [this]() {
-            newTab();
-        };
-
-        welcomePanel.openButton->onClick = [this]() {
-            openProject();
-        };
-
-        setVisible(false);
-        setTabBarDepth(0);
-        tabs.get()->addMouseListener(this, true);
-    }
-
-    void currentTabChanged(int newCurrentTabIndex, String const& newCurrentTabName) override
-    {
-        if (getNumTabs() == 0) {
-            setTabBarDepth(0);
-            getTabbedButtonBar().setVisible(false);
-            welcomePanel.setVisible(true);
-        } else {
-            getTabbedButtonBar().setVisible(true);
-            welcomePanel.setVisible(false);
-            setTabBarDepth(26);
-            onTabChange(newCurrentTabIndex);
-        }
-    }
-
-    void resized() override
-    {
-        int depth = getTabBarDepth();
-        auto content = getLocalBounds();
-
-        welcomePanel.setBounds(content);
-        newButton.setBounds(0, 0, depth, depth);
-
-        auto tabBounds = content.removeFromTop(depth).withTrimmedLeft(depth);
-        tabs->setBounds(tabBounds);
-
-        for (int c = 0; c < getNumTabs(); c++) {
-            if (auto* comp = getTabContentComponent(c)) {
-                if (auto* positioner = comp->getPositioner()) {
-                    positioner->applyNewBounds(content);
-                } else {
-                    comp->setBounds(content);
-                }
-            }
-        }
-    }
-
-    void paint(Graphics& g) override
-    {
-        g.setColour(findColour(PlugDataColour::tabBackgroundColourId));
-        g.fillRect(getLocalBounds().removeFromTop(26));
-    }
-
-    void paintOverChildren(Graphics& g) override
-    {
-        g.setColour(findColour(PlugDataColour::outlineColourId));
-        g.drawLine(0, getTabBarDepth(), getWidth(), getTabBarDepth());
-
-        g.drawLine(Line<float>(getTabBarDepth() - 0.5f, 0, getTabBarDepth() - 0.5f, getTabBarDepth()), 1.0f);
-
-        g.drawLine(0, 0, getWidth(), 0);
-        g.drawLine(0, 0, 0, getBottom());
-    }
-
-    virtual void popupMenuClickOnTab(int tabIndex, String const& tabName) override
-    {
-        rightClick(tabIndex, tabName);
-    }
-
-    void mouseDown(MouseEvent const& e) override
-    {
-        currentTabIndex = getCurrentTabIndex();
-        tabWidth = tabs->getWidth() / getNumTabs();
-    }
-
-    void mouseDrag(MouseEvent const& e) override
-    {
-        // Drag tabs to move their index
-        int const dragPosition = e.getEventRelativeTo(tabs.get()).x;
-        int const newTabIndex = (dragPosition < currentTabIndex * tabWidth) ? currentTabIndex - 1
-            : (dragPosition >= (currentTabIndex + 1) * tabWidth)            ? currentTabIndex + 1
-                                                                            : currentTabIndex;
-
-        if (newTabIndex != currentTabIndex && newTabIndex >= 0 && newTabIndex < getNumTabs()) {
-            moveTab(currentTabIndex, newTabIndex, true);
-            currentTabIndex = newTabIndex;
-        }
-    }
-
-private:
-    int currentTabIndex;
-    int tabWidth;
-};
+/*
+ // Copyright (c) 2021-2022 Timothy Schoen
+ // For information on usage and redistribution, and for a DISCLAIMER OF ALL
+ // WARRANTIES, see the file, "LICENSE.txt," in this distribution.
+*/
+
+#pragma once
+
+#include "Utility/GlobalMouseListener.h"
+
+
+class WelcomePanel : public Component {
+
+    class WelcomeButton : public Component {
+        String iconText;
+        String topText;
+        String bottomText;
+
+    public:
+        std::function<void(void)> onClick = []() {};
+
+        WelcomeButton(String icon, String mainText, String subText)
+            : iconText(icon)
+            , topText(mainText)
+            , bottomText(subText)
+        {
+            setInterceptsMouseClicks(true, false);
+            setAlwaysOnTop(true);
+        }
+
+        void paint(Graphics& g)
+        {
+            auto colour = findColour(PlugDataColour::panelTextColourId);
+            if (isMouseOver()) {
+                g.setColour(findColour(PlugDataColour::panelActiveBackgroundColourId));
+                g.fillRoundedRectangle(1, 1, getWidth() - 2, getHeight() - 2, 6.0f);
+                colour = findColour(PlugDataColour::panelActiveTextColourId);
+            }
+
+            PlugDataLook::drawIcon(g, iconText, 20, 5, 40, colour, 24, false);
+            PlugDataLook::drawText(g, topText, 60, 7, getWidth() - 60, 20, colour, 16);
+            PlugDataLook::drawStyledText(g, bottomText, 60, 25, getWidth() - 60, 16, colour, Thin, 14);
+        }
+
+        void mouseUp(MouseEvent const& e)
+        {
+            onClick();
+        }
+
+        void mouseEnter(MouseEvent const& e)
+        {
+            repaint();
+        }
+
+        void mouseExit(MouseEvent const& e)
+        {
+            repaint();
+        }
+    };
+
+public:
+    WelcomePanel()
+    {
+        newButton = std::make_unique<WelcomeButton>(Icons::New, "New patch", "Create a new empty patch");
+        openButton = std::make_unique<WelcomeButton>(Icons::Open, "Open patch...", "Open a saved patch");
+
+        addAndMakeVisible(newButton.get());
+        addAndMakeVisible(openButton.get());
+    }
+
+    void resized() override
+    {
+        newButton->setBounds(getLocalBounds().withSizeKeepingCentre(275, 50).translated(15, -30));
+        openButton->setBounds(getLocalBounds().withSizeKeepingCentre(275, 50).translated(15, 30));
+    }
+
+    void paint(Graphics& g) override
+    {
+        auto styles = Font(32).getAvailableStyles();
+
+        g.fillAll(findColour(PlugDataColour::panelBackgroundColourId));
+
+        PlugDataLook::drawStyledText(g, "No Patch Open", 0, getHeight() / 2 - 150, getWidth(), 40, findColour(PlugDataColour::panelTextColourId), Bold, 32, Justification::centred);
+
+        PlugDataLook::drawStyledText(g, "Open a file to begin patching", 0, getHeight() / 2 - 120, getWidth(), 40, findColour(PlugDataColour::panelTextColourId), Thin, 23, Justification::centred);
+    }
+
+    std::unique_ptr<WelcomeButton> newButton;
+    std::unique_ptr<WelcomeButton> openButton;
+};
+
+class TabComponent : public TabbedComponent {
+
+    TextButton newButton = TextButton(Icons::Add);
+    WelcomePanel welcomePanel;
+
+public:
+    std::function<void(int)> onTabChange = [](int) {};
+    std::function<void()> newTab = []() {};
+    std::function<void()> openProject = []() {};
+    std::function<void(int tabIndex, String const& tabName)> rightClick = [](int tabIndex, String const& tabName) {};
+
+    TabComponent()
+        : TabbedComponent(TabbedButtonBar::TabsAtTop)
+    {
+        addAndMakeVisible(newButton);
+        newButton.getProperties().set("FontScale", 0.4f);
+        newButton.getProperties().set("Style", "Icon");
+        newButton.onClick = [this]() {
+            newTab();
+        };
+
+        addAndMakeVisible(welcomePanel);
+
+        welcomePanel.newButton->onClick = [this]() {
+            newTab();
+        };
+
+        welcomePanel.openButton->onClick = [this]() {
+            openProject();
+        };
+
+        setVisible(false);
+        setTabBarDepth(0);
+        tabs.get()->addMouseListener(this, true);
+    }
+
+    void currentTabChanged(int newCurrentTabIndex, String const& newCurrentTabName) override
+    {
+        if (getNumTabs() == 0) {
+            setTabBarDepth(0);
+            getTabbedButtonBar().setVisible(false);
+            welcomePanel.setVisible(true);
+        } else {
+            getTabbedButtonBar().setVisible(true);
+            welcomePanel.setVisible(false);
+            setTabBarDepth(26);
+            onTabChange(newCurrentTabIndex);
+        }
+    }
+
+    void resized() override
+    {
+        int depth = getTabBarDepth();
+        auto content = getLocalBounds();
+
+        welcomePanel.setBounds(content);
+        newButton.setBounds(0, 0, depth, depth);
+
+        auto tabBounds = content.removeFromTop(depth).withTrimmedLeft(depth);
+        tabs->setBounds(tabBounds);
+
+        for (int c = 0; c < getNumTabs(); c++) {
+            if (auto* comp = getTabContentComponent(c)) {
+                if (auto* positioner = comp->getPositioner()) {
+                    positioner->applyNewBounds(content);
+                } else {
+                    comp->setBounds(content);
+                }
+            }
+        }
+    }
+
+    void paint(Graphics& g) override
+    {
+        g.setColour(findColour(PlugDataColour::tabBackgroundColourId));
+        g.fillRect(getLocalBounds().removeFromTop(26));
+    }
+
+    void paintOverChildren(Graphics& g) override
+    {
+        g.setColour(findColour(PlugDataColour::outlineColourId));
+        g.drawLine(0, getTabBarDepth(), getWidth(), getTabBarDepth());
+
+        g.drawLine(Line<float>(getTabBarDepth() - 0.5f, 0, getTabBarDepth() - 0.5f, getTabBarDepth()), 1.0f);
+
+        g.drawLine(0, 0, getWidth(), 0);
+        g.drawLine(0, 0, 0, getBottom());
+    }
+
+    virtual void popupMenuClickOnTab(int tabIndex, String const& tabName) override
+    {
+        rightClick(tabIndex, tabName);
+    }
+
+    void mouseDown(MouseEvent const& e) override
+    {
+        currentTabIndex = getCurrentTabIndex();
+        tabWidth = tabs->getWidth() / getNumTabs();
+    }
+
+    void mouseDrag(MouseEvent const& e) override
+    {
+        // Drag tabs to move their index
+        int const dragPosition = e.getEventRelativeTo(tabs.get()).x;
+        int const newTabIndex = (dragPosition < currentTabIndex * tabWidth) ? currentTabIndex - 1
+            : (dragPosition >= (currentTabIndex + 1) * tabWidth)            ? currentTabIndex + 1
+                                                                            : currentTabIndex;
+
+        if (newTabIndex != currentTabIndex && newTabIndex >= 0 && newTabIndex < getNumTabs()) {
+            moveTab(currentTabIndex, newTabIndex, true);
+            currentTabIndex = newTabIndex;
+        }
+    }
+
+private:
+    int currentTabIndex;
+    int tabWidth;
+};